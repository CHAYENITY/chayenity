import 'package:flutter_riverpod/flutter_riverpod.dart';
import 'package:hourz/shared/providers/index.dart';
import '../models/user.dart';
import '../services/auth_service.dart';

// Auth Service Provider
final authServiceProvider = Provider<AuthService>((ref) {
  return AuthService(ref.read(apiProvider));
});

// Current User Provider
final currentUserProvider = StateProvider<User?>((ref) => null);

// Auth State Provider
final authProvider = StateNotifierProvider<AuthNotifier, AuthState>((ref) {
  return AuthNotifier(ref);
});

// Login Form Provider
final loginFormProvider =
    StateNotifierProvider<LoginFormNotifier, LoginFormState>((ref) {
      return LoginFormNotifier(ref);
    });

// Register Form Provider
final registerFormProvider =
    StateNotifierProvider<RegisterFormNotifier, RegisterFormState>((ref) {
      return RegisterFormNotifier(ref);
    });

// Auth State
enum AuthStatus { initial, authenticated, unauthenticated, loading }

class AuthState {
  final AuthStatus status;
  final User? user;
  final String? error;

  const AuthState({this.status = AuthStatus.initial, this.user, this.error});

  AuthState copyWith({AuthStatus? status, User? user, String? error}) {
    return AuthState(
      status: status ?? this.status,
      user: user ?? this.user,
      error: error ?? this.error,
    );
  }
}

// Auth Notifier
class AuthNotifier extends StateNotifier<AuthState> {
  final Ref _ref;

  AuthNotifier(this._ref) : super(const AuthState());

  Future<bool> login(String email, String password) async {
    try {
      print('🟡 [LOGIN] Starting login for: $email');
      state = state.copyWith(status: AuthStatus.loading);
      _ref.read(loadingProvider.notifier).startLoading('auth-login');

      final request = LoginRequest(email: email, password: password);
      final service = _ref.read(authServiceProvider);
      final loginResponse = await service.login(request);
<<<<<<< HEAD
=======


      // Store tokens in secure storage
      final storageService = _ref.read(storageServiceProvider);
      await storageService.saveAccessToken(loginResponse.accessToken);
      await storageService.saveRefreshToken(loginResponse.refreshToken);

      // Set access token for API calls
      final apiService = _ref.read(apiProvider);
      apiService.setAuthToken(loginResponse.accessToken);

      final user = await service.getCurrentUser();
>>>>>>> 79b5c917

      print('🟢 [LOGIN] Login successful! Access token received');
      print('🔵 [LOGIN] is_profile_setup: ${loginResponse.isProfileSetup}');
      print('🔵 [LOGIN] Fetching user profile...');

      // Store tokens in secure storage
      final storageService = _ref.read(storageServiceProvider);
      await storageService.saveAccessToken(loginResponse.accessToken);
      await storageService.saveRefreshToken(loginResponse.refreshToken);

      // Set access token for API calls
      final apiService = _ref.read(apiProvider);
      apiService.setAuthToken(loginResponse.accessToken);

      final user = await service.getCurrentUser();

      print('🟢 [LOGIN] User profile loaded: ${user.email}');
      _ref.read(currentUserProvider.notifier).state = user;
      state = state.copyWith(status: AuthStatus.authenticated, user: user);

      return loginResponse.isProfileSetup;
    } catch (e) {
      print('🔴 [LOGIN] Error: $e');
      state = state.copyWith(
        status: AuthStatus.unauthenticated,
        error: e.toString(),
      );
      _ref
          .read(errorProvider.notifier)
          .handleError('Login failed: $e', context: 'auth-login');
      return false;
    } finally {
      _ref.read(loadingProvider.notifier).stopLoading('auth-login');
      print('🟡 [LOGIN] Finished');
    }
  }

  Future<bool> register(
    String email,
    String password,
    String confirmPassword,
  ) async {
    try {
      state = state.copyWith(status: AuthStatus.loading);
      _ref.read(loadingProvider.notifier).startLoading('auth-register');

      final request = RegisterRequest(
        email: email,
        password: password,
        confirmPassword: confirmPassword,
      );
      if (!request.isPasswordMatch) {
        throw Exception('รหัสผ่านไม่ตรงกัน');
      }

      final service = _ref.read(authServiceProvider);
      final user = await service.register(request);

      _ref.read(currentUserProvider.notifier).state = user;
      state = state.copyWith(status: AuthStatus.authenticated, user: user);
      return true;
    } catch (e) {
      state = state.copyWith(
        status: AuthStatus.unauthenticated,
        error: e.toString(),
      );
      _ref
          .read(errorProvider.notifier)
          .handleError('Register failed: $e', context: 'auth-register');
      return false;
    } finally {
      _ref.read(loadingProvider.notifier).stopLoading('auth-register');
    }
  }

  Future<void> logout() async {
    try {
      _ref.read(loadingProvider.notifier).startLoading('auth-logout');
      final service = _ref.read(authServiceProvider);
      await service.logout();

      // Clear stored tokens
      final storageService = _ref.read(storageServiceProvider);
      await storageService.clearAllTokens();

      // Clear API auth token
      final apiService = _ref.read(apiProvider);
      apiService.clearAuthToken();

      _ref.read(currentUserProvider.notifier).state = null;
      state = state.copyWith(status: AuthStatus.unauthenticated, user: null);
    } catch (e) {
      _ref
          .read(errorProvider.notifier)
          .handleError('Logout failed: $e', context: 'auth-logout');
    } finally {
      _ref.read(loadingProvider.notifier).stopLoading('auth-logout');
    }
  }

  /// Check authentication status on app startup
  /// Returns the route to navigate to based on auth status
  Future<String?> checkAuthStatus() async {
    try {
<<<<<<< HEAD
      print('🟡 [AUTH_CHECK] Checking authentication status...');
=======
>>>>>>> 79b5c917
      state = state.copyWith(status: AuthStatus.loading);

      final storageService = _ref.read(storageServiceProvider);
      final apiService = _ref.read(apiProvider);
      final service = _ref.read(authServiceProvider);

      // Check if refresh token exists
      final refreshToken = await storageService.getRefreshToken();
      if (refreshToken == null) {
<<<<<<< HEAD
        print('🔴 [AUTH_CHECK] No refresh token found');
=======
>>>>>>> 79b5c917
        state = state.copyWith(status: AuthStatus.unauthenticated);
        return null; // Will navigate to login
      }

<<<<<<< HEAD
      print('🟢 [AUTH_CHECK] Refresh token found');
=======
>>>>>>> 79b5c917

      // Try to get access token and fetch user profile
      final accessToken = await storageService.getAccessToken();
      if (accessToken != null) {
<<<<<<< HEAD
        print('🔵 [AUTH_CHECK] Access token found, checking user profile...');
=======
>>>>>>> 79b5c917
        apiService.setAuthToken(accessToken);

        try {
          final user = await service.getCurrentUser();
<<<<<<< HEAD
          print('🟢 [AUTH_CHECK] User profile loaded: ${user.email}');
=======
>>>>>>> 79b5c917
          _ref.read(currentUserProvider.notifier).state = user;
          state = state.copyWith(status: AuthStatus.authenticated, user: user);

          // Check profile setup status
          if (user.isProfileSetup) {
<<<<<<< HEAD
            print('🟢 [AUTH_CHECK] Profile is set up, navigating to dashboard');
            return 'dashboard';
          } else {
            print(
              '🟡 [AUTH_CHECK] Profile not set up, navigating to profile setup',
            );
            return 'profileSetup';
          }
        } catch (e) {
          print('🔴 [AUTH_CHECK] Failed to fetch user with access token: $e');
          print('🔵 [AUTH_CHECK] Attempting to refresh token...');
=======
            return 'dashboard';
          } else {
            return 'profileSetup';
          }
        } catch (e) {
>>>>>>> 79b5c917
        }
      }

      // If we get here, either no access token or it failed
      // Try to refresh the access token
      try {
        final oldAccessToken = accessToken ?? '';
        final refreshResponse = await service.refreshToken(
          refreshToken,
          oldAccessToken,
        );

<<<<<<< HEAD
        print('🟢 [AUTH_CHECK] Token refreshed successfully');
=======
>>>>>>> 79b5c917

        // Save new access token
        await storageService.saveAccessToken(refreshResponse.accessToken);
        apiService.setAuthToken(refreshResponse.accessToken);

        // Fetch user profile with new token
        final user = await service.getCurrentUser();
<<<<<<< HEAD
        print(
          '🟢 [AUTH_CHECK] User profile loaded after refresh: ${user.email}',
        );
=======
>>>>>>> 79b5c917
        _ref.read(currentUserProvider.notifier).state = user;
        state = state.copyWith(status: AuthStatus.authenticated, user: user);

        // Check profile setup status
        if (user.isProfileSetup) {
<<<<<<< HEAD
          print('🟢 [AUTH_CHECK] Profile is set up, navigating to dashboard');
          return 'dashboard';
        } else {
          print(
            '🟡 [AUTH_CHECK] Profile not set up, navigating to profile setup',
          );
          return 'profileSetup';
        }
      } catch (e) {
        print('🔴 [AUTH_CHECK] Token refresh failed: $e');
=======
          return 'dashboard';
        } else {
          return 'profileSetup';
        }
      } catch (e) {
>>>>>>> 79b5c917
        // Clear invalid tokens
        await storageService.clearAllTokens();
        apiService.clearAuthToken();
        state = state.copyWith(status: AuthStatus.unauthenticated);
        return null; // Will navigate to login
      }
    } catch (e) {
<<<<<<< HEAD
      print('🔴 [AUTH_CHECK] Unexpected error: $e');
=======
>>>>>>> 79b5c917
      state = state.copyWith(
        status: AuthStatus.unauthenticated,
        error: e.toString(),
      );
      return null; // Will navigate to login
    }
  }

  Future<void> loginWithGoogle() async {
    try {
      state = state.copyWith(status: AuthStatus.loading);
      _ref.read(loadingProvider.notifier).startLoading('auth-google');

      final service = _ref.read(authServiceProvider);
      await service.loginWithGoogle();

      // TODO: Handle Google login response
    } catch (e) {
      state = state.copyWith(
        status: AuthStatus.unauthenticated,
        error: e.toString(),
      );
      _ref
          .read(errorProvider.notifier)
          .handleError('Google login failed: $e', context: 'auth-google');
    } finally {
      _ref.read(loadingProvider.notifier).stopLoading('auth-google');
    }
  }
}

// Login Form State
class LoginFormState {
  final String email;
  final String password;
  final bool obscurePassword;

  const LoginFormState({
    this.email = '',
    this.password = '',
    this.obscurePassword = true,
  });

  LoginFormState copyWith({
    String? email,
    String? password,
    bool? obscurePassword,
  }) {
    return LoginFormState(
      email: email ?? this.email,
      password: password ?? this.password,
      obscurePassword: obscurePassword ?? this.obscurePassword,
    );
  }

  bool get isValid => email.isNotEmpty && password.isNotEmpty;
}

// Login Form Notifier
class LoginFormNotifier extends StateNotifier<LoginFormState> {
  final Ref _ref;

  LoginFormNotifier(this._ref) : super(const LoginFormState());

  void setEmail(String email) {
    state = state.copyWith(email: email);
  }

  void setPassword(String password) {
    state = state.copyWith(password: password);
  }

  void togglePasswordVisibility() {
    state = state.copyWith(obscurePassword: !state.obscurePassword);
  }

  Future<bool> submit() async {
    if (!state.isValid) return false;
    return await _ref
        .read(authProvider.notifier)
        .login(state.email, state.password);
  }
}

// Register Form State
class RegisterFormState {
  final String email;
  final String password;
  final String confirmPassword;
  final bool obscurePassword;
  final bool obscureConfirmPassword;
  final bool agreeToTerms;

  const RegisterFormState({
    this.email = '',
    this.password = '',
    this.confirmPassword = '',
    this.obscurePassword = true,
    this.obscureConfirmPassword = true,
    this.agreeToTerms = false,
  });

  RegisterFormState copyWith({
    String? email,
    String? password,
    String? confirmPassword,
    bool? obscurePassword,
    bool? obscureConfirmPassword,
    bool? agreeToTerms,
  }) {
    return RegisterFormState(
      email: email ?? this.email,
      password: password ?? this.password,
      confirmPassword: confirmPassword ?? this.confirmPassword,
      obscurePassword: obscurePassword ?? this.obscurePassword,
      obscureConfirmPassword:
          obscureConfirmPassword ?? this.obscureConfirmPassword,
      agreeToTerms: agreeToTerms ?? this.agreeToTerms,
    );
  }

  bool get isValid =>
      email.isNotEmpty &&
      password.isNotEmpty &&
      confirmPassword.isNotEmpty &&
      password == confirmPassword &&
      agreeToTerms;
  bool get isPasswordMatch => password == confirmPassword;
}

// Register Form Notifier
class RegisterFormNotifier extends StateNotifier<RegisterFormState> {
  final Ref _ref;

  RegisterFormNotifier(this._ref) : super(const RegisterFormState());

  void setEmail(String email) {
    state = state.copyWith(email: email);
  }

  void setPassword(String password) {
    state = state.copyWith(password: password);
  }

  void setConfirmPassword(String confirmPassword) {
    state = state.copyWith(confirmPassword: confirmPassword);
  }

  void togglePasswordVisibility() {
    state = state.copyWith(obscurePassword: !state.obscurePassword);
  }

  void toggleConfirmPasswordVisibility() {
    state = state.copyWith(
      obscureConfirmPassword: !state.obscureConfirmPassword,
    );
  }

  void setAgreeToTerms(bool agree) {
    state = state.copyWith(agreeToTerms: agree);
  }

  Future<bool> submit() async {
    if (!state.isValid) return false;
    return await _ref
        .read(authProvider.notifier)
        .register(state.email, state.password, state.confirmPassword);
  }
}<|MERGE_RESOLUTION|>--- conflicted
+++ resolved
@@ -62,8 +62,6 @@
       final request = LoginRequest(email: email, password: password);
       final service = _ref.read(authServiceProvider);
       final loginResponse = await service.login(request);
-<<<<<<< HEAD
-=======
 
 
       // Store tokens in secure storage
@@ -76,24 +74,7 @@
       apiService.setAuthToken(loginResponse.accessToken);
 
       final user = await service.getCurrentUser();
->>>>>>> 79b5c917
-
-      print('🟢 [LOGIN] Login successful! Access token received');
-      print('🔵 [LOGIN] is_profile_setup: ${loginResponse.isProfileSetup}');
-      print('🔵 [LOGIN] Fetching user profile...');
-
-      // Store tokens in secure storage
-      final storageService = _ref.read(storageServiceProvider);
-      await storageService.saveAccessToken(loginResponse.accessToken);
-      await storageService.saveRefreshToken(loginResponse.refreshToken);
-
-      // Set access token for API calls
-      final apiService = _ref.read(apiProvider);
-      apiService.setAuthToken(loginResponse.accessToken);
-
-      final user = await service.getCurrentUser();
-
-      print('🟢 [LOGIN] User profile loaded: ${user.email}');
+
       _ref.read(currentUserProvider.notifier).state = user;
       state = state.copyWith(status: AuthStatus.authenticated, user: user);
 
@@ -181,10 +162,6 @@
   /// Returns the route to navigate to based on auth status
   Future<String?> checkAuthStatus() async {
     try {
-<<<<<<< HEAD
-      print('🟡 [AUTH_CHECK] Checking authentication status...');
-=======
->>>>>>> 79b5c917
       state = state.copyWith(status: AuthStatus.loading);
 
       final storageService = _ref.read(storageServiceProvider);
@@ -194,58 +171,28 @@
       // Check if refresh token exists
       final refreshToken = await storageService.getRefreshToken();
       if (refreshToken == null) {
-<<<<<<< HEAD
-        print('🔴 [AUTH_CHECK] No refresh token found');
-=======
->>>>>>> 79b5c917
         state = state.copyWith(status: AuthStatus.unauthenticated);
         return null; // Will navigate to login
       }
 
-<<<<<<< HEAD
-      print('🟢 [AUTH_CHECK] Refresh token found');
-=======
->>>>>>> 79b5c917
 
       // Try to get access token and fetch user profile
       final accessToken = await storageService.getAccessToken();
       if (accessToken != null) {
-<<<<<<< HEAD
-        print('🔵 [AUTH_CHECK] Access token found, checking user profile...');
-=======
->>>>>>> 79b5c917
         apiService.setAuthToken(accessToken);
 
         try {
           final user = await service.getCurrentUser();
-<<<<<<< HEAD
-          print('🟢 [AUTH_CHECK] User profile loaded: ${user.email}');
-=======
->>>>>>> 79b5c917
           _ref.read(currentUserProvider.notifier).state = user;
           state = state.copyWith(status: AuthStatus.authenticated, user: user);
 
           // Check profile setup status
           if (user.isProfileSetup) {
-<<<<<<< HEAD
-            print('🟢 [AUTH_CHECK] Profile is set up, navigating to dashboard');
-            return 'dashboard';
-          } else {
-            print(
-              '🟡 [AUTH_CHECK] Profile not set up, navigating to profile setup',
-            );
-            return 'profileSetup';
-          }
-        } catch (e) {
-          print('🔴 [AUTH_CHECK] Failed to fetch user with access token: $e');
-          print('🔵 [AUTH_CHECK] Attempting to refresh token...');
-=======
             return 'dashboard';
           } else {
             return 'profileSetup';
           }
         } catch (e) {
->>>>>>> 79b5c917
         }
       }
 
@@ -258,10 +205,6 @@
           oldAccessToken,
         );
 
-<<<<<<< HEAD
-        print('🟢 [AUTH_CHECK] Token refreshed successfully');
-=======
->>>>>>> 79b5c917
 
         // Save new access token
         await storageService.saveAccessToken(refreshResponse.accessToken);
@@ -269,35 +212,16 @@
 
         // Fetch user profile with new token
         final user = await service.getCurrentUser();
-<<<<<<< HEAD
-        print(
-          '🟢 [AUTH_CHECK] User profile loaded after refresh: ${user.email}',
-        );
-=======
->>>>>>> 79b5c917
         _ref.read(currentUserProvider.notifier).state = user;
         state = state.copyWith(status: AuthStatus.authenticated, user: user);
 
         // Check profile setup status
         if (user.isProfileSetup) {
-<<<<<<< HEAD
-          print('🟢 [AUTH_CHECK] Profile is set up, navigating to dashboard');
-          return 'dashboard';
-        } else {
-          print(
-            '🟡 [AUTH_CHECK] Profile not set up, navigating to profile setup',
-          );
-          return 'profileSetup';
-        }
-      } catch (e) {
-        print('🔴 [AUTH_CHECK] Token refresh failed: $e');
-=======
           return 'dashboard';
         } else {
           return 'profileSetup';
         }
       } catch (e) {
->>>>>>> 79b5c917
         // Clear invalid tokens
         await storageService.clearAllTokens();
         apiService.clearAuthToken();
@@ -305,10 +229,6 @@
         return null; // Will navigate to login
       }
     } catch (e) {
-<<<<<<< HEAD
-      print('🔴 [AUTH_CHECK] Unexpected error: $e');
-=======
->>>>>>> 79b5c917
       state = state.copyWith(
         status: AuthStatus.unauthenticated,
         error: e.toString(),
