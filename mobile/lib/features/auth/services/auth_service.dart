--- conflicted
+++ resolved
@@ -12,10 +12,6 @@
   AuthService(this._apiService);
 
   Future<LoginResponse> login(LoginRequest request) async {
-<<<<<<< HEAD
-    print('🔵 [AUTH_SERVICE] Logging in with: ${request.email}');
-=======
->>>>>>> 79b5c917
     return await _apiService.postForm(
       _loginEndpoint,
       request.toFormData(),
@@ -36,10 +32,6 @@
   }
 
   Future<User> getCurrentUser() async {
-<<<<<<< HEAD
-    print('🔵 [AUTH_SERVICE] Fetching current user from: $_meEndpoint');
-=======
->>>>>>> 79b5c917
     return await _apiService.get(_meEndpoint, User.fromJson);
   }
 
@@ -47,10 +39,6 @@
     String refreshToken,
     String oldAccessToken,
   ) async {
-<<<<<<< HEAD
-    print('🔵 [AUTH_SERVICE] Refreshing access token');
-=======
->>>>>>> 79b5c917
 
     // Set the refresh token as the Authorization header
     _apiService.setAuthToken(refreshToken);
@@ -61,15 +49,8 @@
         {}, // Empty body as per API spec
         RefreshTokenResponse.fromJson,
       );
-<<<<<<< HEAD
-      print('🟢 [AUTH_SERVICE] Token refresh successful');
       return response;
     } catch (e) {
-      print('🔴 [AUTH_SERVICE] Token refresh failed: $e');
-=======
-      return response;
-    } catch (e) {
->>>>>>> 79b5c917
       rethrow;
     }
   }
